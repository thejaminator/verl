"""
Lightweight SAE Introspection Training Script

This script trains a model to understand SAE (Sparse Autoencoder) features through introspection.

Features:
- Automatic Hugging Face login at script start
- LoRA fine-tuning support
- Automatic pushing of trained LoRA adapters to Hugging Face Hub after training
- Configurable repository settings (public/private)

Usage:
    python lightweight_sft.py [explanations_file.jsonl]

Before running:
1. Make sure you're logged into Hugging Face: `huggingface-cli login`
2. Update the hf_repo_id in the main() function to your desired repository name
3. Ensure you have the required explanations JSONL file
"""

import os

<<<<<<< HEAD
from detection_eval.steering_hooks import X_PROMPT, add_hook, get_hf_activation_steering_hook

=======
>>>>>>> 7e35026a
os.environ["PYTORCH_CUDA_ALLOC_CONF"] = "expandable_segments:True"

import contextlib
import datetime
import gc
import json

# All necessary imports are now included above
from dataclasses import asdict, dataclass, field
from pathlib import Path
from typing import Any, Optional

import torch
from huggingface_hub import login, whoami
from peft import LoraConfig, PeftModel, get_peft_model
from pydantic import BaseModel, ConfigDict, field_validator
from torch.nn.utils import clip_grad_norm_
from tqdm import tqdm
from transformers.models.auto.modeling_auto import AutoModelForCausalLM
from transformers.models.auto.tokenization_auto import AutoTokenizer
from transformers.optimization import get_linear_schedule_with_warmup
from transformers.tokenization_utils import PreTrainedTokenizer

<<<<<<< HEAD
from create_hard_negatives_v2 import BaseSAE, JumpReluSAE, get_sae_info, get_submodule, load_sae

# ==============================================================================
# 1. HUGGING FACE SETUP
# ==============================================================================
=======
import classification
import wandb
from create_hard_negatives_v2 import (
    BaseSAE,
    JumpReluSAE,
    get_sae_info,
    get_submodule,
    load_model,
    load_sae,
    load_tokenizer,
)
from detection_eval.detection_basemodels import SAEInfo
from detection_eval.steering_hooks import add_hook, get_hf_activation_steering_hook, get_introspection_prompt
from sft_config import (
    BatchData,
    EvalStepResult,
    ExplanationResult,
    FeatureResult,
    SAEExplained,
    SelfInterpTrainingConfig,
    TrainingDataPoint,
    TrainingExample,
    construct_batch,
)
>>>>>>> 7e35026a


def push_lora_to_hf(
    model: AutoModelForCausalLM,
    tokenizer: AutoTokenizer,
    repo_id: str,
    private: bool,
    commit_message: str = "Upload LoRA adapter after training",
) -> None:
    """
    Push the trained LoRA adapter to Hugging Face Hub.

    Args:
        model: The trained model with LoRA adapters
        tokenizer: The tokenizer used with the model
        repo_id: HuggingFace repository ID (e.g., "username/repo-name")
        commit_message: Commit message for the upload
        private: Whether to make the repository private

    Returns:
        bool: True if successful, False otherwise
    """

    print(f"Pushing LoRA adapter to Hugging Face Hub: {repo_id}")

    # Get the original model name to copy config from
    original_model_name = model.config._name_or_path
    if hasattr(model, "base_model"):
        # For LoRA models, get the base model name
        original_model_name = model.base_model.config._name_or_path

    # Push the model (LoRA adapters)
    model.push_to_hub(
        repo_id=repo_id,
        commit_message=commit_message,
        private=private,
    )

    # Push the tokenizer as well
    tokenizer.push_to_hub(
        repo_id=repo_id,
        commit_message=f"Upload tokenizer - {commit_message}",
        private=private,
    )

    # Copy config.json from the original model
    try:
        import tempfile

        from huggingface_hub import hf_hub_download, upload_file

        print(f"Copying config.json from original model: {original_model_name}")

        # Download config.json from the original model
        with tempfile.NamedTemporaryFile(mode="w+b", suffix=".json", delete=False) as tmp_file:
            config_path = hf_hub_download(
                repo_id=original_model_name, filename="config.json", cache_dir=None, force_download=False
            )

            # Copy the file content
            with open(config_path, "rb") as src:
                tmp_file.write(src.read())
            tmp_file.flush()

            # Upload to the LoRA repo
            upload_file(
                path_or_fileobj=tmp_file.name,
                path_in_repo="config.json",
                repo_id=repo_id,
                commit_message=f"Copy config.json from {original_model_name}",
            )

        # Clean up temp file
        os.unlink(tmp_file.name)
        print(f"Successfully copied config.json from {original_model_name}")

    except Exception as e:
        print(f"Warning: Failed to copy config.json from original model: {e}")
        print("LoRA adapter uploaded successfully, but without original model config")

    # Create and upload README with base model metadata
    try:
        print("Creating README with base model metadata...")

        readme_content = f"""---
base_model: {original_model_name}
library_name: peft
---

# LoRA Adapter for SAE Introspection

This is a LoRA (Low-Rank Adaptation) adapter trained for SAE (Sparse Autoencoder) introspection tasks.

## Base Model
- **Base Model**: `{original_model_name}`
- **Adapter Type**: LoRA
- **Task**: SAE Feature Introspection

## Usage

```python
from transformers import AutoModelForCausalLM, AutoTokenizer
from peft import PeftModel

# Load base model and tokenizer
base_model = AutoModelForCausalLM.from_pretrained("{original_model_name}")
tokenizer = AutoTokenizer.from_pretrained("{original_model_name}")

# Load LoRA adapter
model = PeftModel.from_pretrained(base_model, "{repo_id}")
```

## Training Details
This adapter was trained using the lightweight SAE introspection training script to help the model understand and explain SAE features through activation steering.
"""

        # Create temporary README file
        with tempfile.NamedTemporaryFile(mode="w", suffix=".md", delete=False, encoding="utf-8") as tmp_readme:
            tmp_readme.write(readme_content)
            tmp_readme.flush()

            # Upload README to the LoRA repo
            upload_file(
                path_or_fileobj=tmp_readme.name,
                path_in_repo="README.md",
                repo_id=repo_id,
                commit_message="Add README with base model metadata",
            )

        # Clean up temp file
        os.unlink(tmp_readme.name)
        print("Successfully uploaded README with base model metadata")

    except Exception as e:
        print(f"Warning: Failed to upload README: {e}")
        print("LoRA adapter uploaded successfully, but without README")

    print(f"Successfully pushed LoRA adapter to: https://huggingface.co/{repo_id}")


<<<<<<< HEAD
# ==============================================================================
# 2. CONFIGURATION
# ==============================================================================


@dataclass
class SelfInterpTrainingConfig:
    """Configuration settings for the script."""

    # --- Model Settings ---
    model_name: str
    train_batch_size: int
    eval_batch_size: int

    # --- SAE (Sparse Autoencoder) Settings ---
    sae_repo_id: str
    hook_onto_layer: int
    sae_layer: int
    sae_width: int

    # --- Experiment Settings ---
    eval_set_size: int
    use_decoder_vectors: bool
    generation_kwargs: dict[str, Any]
    steering_coefficient: float

    # --- LoRA Settings ---
    use_lora: bool
    lora_r: int
    lora_alpha: int
    lora_dropout: float
    lora_target_modules: str

    # --- Training Settings ---
    num_epochs: int
    lr: float
    eval_steps: int
    save_steps: int
    save_dir: str

    # --- Hugging Face Settings ---
    hf_push_to_hub: bool
    hf_private_repo: bool
    hf_repo_id: str = "thejaminator/sae-introspection-lora"
    wandb_suffix: str = ""

    # --- Fields with defaults (must come after fields without defaults) ---
    sae_filename: str = field(init=False)
    eval_features: list[int] = field(default_factory=list)
    positive_negative_examples: bool = True

    def __post_init__(self):
        """Called after the dataclass is initialized."""
        info = get_sae_info(
            sae_repo_id=self.sae_repo_id, sae_width=None,
        )
        self.sae_filename = info.sae_filename


# ==============================================================================
# 3. DATA MODELS
# ==============================================================================


class SAEExplained(BaseModel):
    sae_id: int
    explanation: str
    positive_examples: list[str]
    negative_examples: list[str]


class ExplanationResult(BaseModel):
    """Parsed explanation from model generation."""

    explanation: str


class TrainingExample(BaseModel):
    """Training example with explanation and metadata."""

    explanation: str
    feature_idx: int

    @classmethod
    def with_positive_and_negative_examples(cls, sae_explanation: SAEExplained) -> "TrainingExample":
        positive_examples_text = "".join(
            f"<positive_example>{example}</positive_example>\n" for example in sae_explanation.positive_examples
        )

        negative_examples_text = "".join(
            f"<negative_example>{example}</negative_example>\n" for example in sae_explanation.negative_examples
        )

        prompt = f"""{positive_examples_text.rstrip()}
{negative_examples_text.rstrip()}
<explanation>{sae_explanation.explanation}</explanation>"""

        return TrainingExample(
            explanation=prompt,
            feature_idx=sae_explanation.sae_id,
        )

    @classmethod
    def with_explanation_only(cls, sae_explanation: SAEExplained) -> "TrainingExample":
        prompt = f"<explanation>{sae_explanation.explanation}</explanation>"
        return TrainingExample(
            explanation=prompt,
            feature_idx=sae_explanation.sae_id,
        )


class SentenceData(BaseModel):
    """Data about a sentence pair."""

    original_sentence: str
    rewritten_sentence: str


class SentenceMetrics(BaseModel):
    """Metrics for sentence evaluation."""

    original_max_activation: float
    rewritten_max_activation: float
    sentence_distance: float


class FeatureResult(BaseModel):
    """Result for a single feature evaluation."""

    feature_idx: int
    api_response: str
    prompt: str
    explanation: str


class EvalStepResult(BaseModel):
    """Results from a single evaluation step."""

    step: int
    results: list[FeatureResult]


@dataclass
class TrainingDataPoint:
    """Training data point with tensors."""

    input_ids: list[int]
    labels: list[int]  # Can contain -100 for ignored tokens
    steering_vectors: list[torch.Tensor]
    positions: list[int]
    feature_idx: int


@dataclass
class BatchData:
    """Batch of training data with tensors."""

    input_ids: torch.Tensor
    labels: torch.Tensor
    attention_mask: torch.Tensor
    steering_vectors: list[torch.Tensor]
    positions: list[int]
    feature_indices: list[int]


# ==============================================================================
# 4. MODEL UTILITIES
# ==============================================================================


=======
>>>>>>> 7e35026a
class EarlyStopException(Exception):
    """Custom exception for stopping model forward pass early."""

    pass


def collect_activations(
    model: AutoModelForCausalLM,
    submodule: torch.nn.Module,
    inputs_BL: dict[str, torch.Tensor],
    use_no_grad: bool = True,
) -> torch.Tensor:
    """
    Collects activations from a specific submodule (layer) during model forward pass.

    Args:
        model: The transformer model
        submodule: The specific layer/module to collect activations from
        inputs_BL: Tokenized inputs (batch, length)
        use_no_grad: Whether to use torch.no_grad() for efficiency

    Returns:
        activations_BLD: Activations tensor (batch, length, hidden_dim)
    """
    activations_BLD = None

    def hook(module, input, output):
        nonlocal activations_BLD
        if isinstance(output, tuple):
            activations_BLD = output[0]  # For models that return tuples
        else:
            activations_BLD = output
        # Stop computation early if we only need activations
        raise EarlyStopException()

    # Register hook
    handle = submodule.register_forward_hook(hook)

    try:
        ctx = torch.no_grad() if use_no_grad else contextlib.nullcontext()
        with ctx:
            try:
                model(**inputs_BL)
            except EarlyStopException:
                pass  # Expected - we stopped early to collect activations
    finally:
        handle.remove()

    if activations_BLD is None:
        raise RuntimeError("Failed to collect activations")

    return activations_BLD


# ==============================================================================
# 6. UTILITY FUNCTIONS
# ==============================================================================


def build_training_prompt(positive_negative_examples: bool) -> str:
    """Build the training prompt for SAE explanations."""
    if positive_negative_examples:
<<<<<<< HEAD
        question = """Can you explain to me the concept of what 'X' means? Give positive and negative examples of what the concept would activate on. Format your final answer with <explanation>."""
=======
        raise NotImplementedError("Not implemented")
        question = f"""Can you explain to me the concept of what 'X' from layer {sae_layer} means? Give positive and negative examples of what the concept would activate on. Format your final answer with <explanation>."""
>>>>>>> 7e35026a
    else:
        question = X_PROMPT
    return question


def parse_generated_explanation(text: str) -> Optional[ExplanationResult]:
    """
    Extract the explanation from a model-generated block of text formatted as:
    <explanation>...</explanation>

    If the tag is missing, return None.
    """
    # Normalise leading / trailing whitespace
    text = text.strip()

    # Look for <explanation> tags
    start_tag = "<explanation>"
    end_tag = "</explanation>"

    start_idx = text.find(start_tag)
    if start_idx == -1:
        return None

    end_idx = text.find(end_tag, start_idx + len(start_tag))
    if end_idx == -1:
        return None

    # Extract content between tags
    explanation = text[start_idx + len(start_tag) : end_idx].strip()

    if not explanation:
        return None

    return ExplanationResult(
        explanation=explanation,
    )


def load_explanations_from_jsonl(filepath: str) -> list[SAEExplained]:
    """Load SAE explanations from a JSONL file."""
    explanations = []
    with open(filepath) as f:
        for line in f:
            line = line.strip()
            if line:
                data = json.loads(line)
                explanations.append(SAEExplained(**data))
    return explanations


# ==============================================================================
# 3. HOOKING MECHANISM FOR ACTIVATION STEERING
# ==============================================================================


@torch.no_grad()
def construct_train_dataset(
    cfg: SelfInterpTrainingConfig,
    dataset_size: int,
    input_prompt: str,
    training_examples: list[TrainingExample],
    sae: BaseSAE,
    tokenizer: PreTrainedTokenizer,
) -> list[TrainingDataPoint]:
    input_messages = [{"role": "user", "content": input_prompt}]

    input_prompt_ids = tokenizer.apply_chat_template(
        input_messages,
        tokenize=True,
        add_generation_prompt=True,
        return_tensors=None,
        padding=False,
        enable_thinking=False,
    )
    if not isinstance(input_prompt_ids, list):
        raise TypeError("Expected list of token ids from tokenizer")
    x_token_id = tokenizer.encode("X", add_special_tokens=False)[0]

    training_data = []

    for i in tqdm(range(dataset_size), desc="Constructing training dataset"):
        target_response = training_examples[i].explanation

        full_messages = input_messages + [{"role": "assistant", "content": target_response}]

        if i == 0:
            # Fully print the first example
            print("First training example:")
            print(full_messages)
            print("-" * 100)

        full_prompt_ids = tokenizer.apply_chat_template(
            full_messages,
            tokenize=True,
            add_generation_prompt=False,
            return_tensors=None,
            padding=False,
            enable_thinking=False,
        )
        if not isinstance(full_prompt_ids, list):
            raise TypeError("Expected list of token ids from tokenizer")
        target_feature_idx = training_examples[i].feature_idx

        # 2. Prepare feature vectors for steering
        # We use decoder weights (W_dec) as they map from the feature space back to the residual stream.
        # .clone() because otherwise we will save the entire W_dec in pickle for each training example
        if cfg.use_decoder_vectors:
            feature_vector = sae.W_dec[target_feature_idx].clone()
        else:
            feature_vector = sae.W_enc[:, target_feature_idx].clone()

        assistant_start_idx = len(input_prompt_ids)

        labels = full_prompt_ids.copy()
        for i in range(assistant_start_idx):
            labels[i] = -100

        positions = []
        for i in range(assistant_start_idx):
            if full_prompt_ids[i] == x_token_id:
                positions.append(i)
        assert len(positions) == 1, "Expected exactly one X token"

        training_data_point = TrainingDataPoint(
            input_ids=full_prompt_ids,
            labels=labels,
            steering_vectors=[feature_vector],
            positions=positions,
            feature_idx=target_feature_idx,
            target_output=target_response,
        )

        training_data.append(training_data_point)

    return training_data


def construct_eval_dataset(
    cfg: SelfInterpTrainingConfig,
    dataset_size: int,
    input_prompt: str,
    eval_feature_indices: list[int],
    api_data: dict,
    sae: BaseSAE,
    tokenizer: PreTrainedTokenizer,
    enable_thinking: bool = False,
) -> list[TrainingDataPoint]:
    """Every prompt is exactly the same - the only difference is the steering vectors."""

    input_messages = [{"role": "user", "content": input_prompt}]

    input_prompt_ids = tokenizer.apply_chat_template(
        input_messages,
        tokenize=True,
        add_generation_prompt=True,
        return_tensors=None,
        padding=False,
        enable_thinking=enable_thinking,
    )
    if not isinstance(input_prompt_ids, list):
        raise TypeError("Expected list of token ids from tokenizer")
    labels = input_prompt_ids.copy()

    orig_prompt_length = len(input_prompt_ids)

    x_token_id = tokenizer.encode("X", add_special_tokens=False)[0]

    eval_data = []

    first_position = None

    for i in tqdm(range(dataset_size), desc="Constructing eval dataset"):
        target_feature_idx = eval_feature_indices[i]

        # 2. Prepare feature vectors for steering
        # We use decoder weights (W_dec) as they map from the feature space back to the residual stream.
        if cfg.use_decoder_vectors:
            feature_vector = sae.W_dec[target_feature_idx].clone()
        else:
            feature_vector = sae.W_enc[:, target_feature_idx].clone()

        positions = []
        for i in range(orig_prompt_length):
            if input_prompt_ids[i] == x_token_id:
                positions.append(i)

        assert len(positions) == 1, "Expected exactly one X token"

        if first_position is None:
            first_position = positions[0]
        else:
            assert positions[0] == first_position, "Expected all positions to be the same"

        eval_data_point = TrainingDataPoint(
            input_ids=input_prompt_ids,
            labels=labels,
            steering_vectors=[feature_vector],
            positions=positions,
            feature_idx=target_feature_idx,
            target_output="",
        )

        eval_data.append(eval_data_point)

    return eval_data


def train_features_batch(
    cfg: SelfInterpTrainingConfig,
    training_batch: BatchData,
    model: AutoModelForCausalLM,
    submodule: torch.nn.Module,
    device: torch.device,
    dtype: torch.dtype,
) -> torch.Tensor:
    """
    Trains the model on a single batch of data.
    """

    batch_steering_vectors = training_batch.steering_vectors
    batch_positions = training_batch.positions

    # 3. Create and apply the activation steering hook
    hook_fn = get_hf_activation_steering_hook(
        vectors=batch_steering_vectors,
        positions=batch_positions,
        steering_coefficient=cfg.steering_coefficient,
        device=device,
        dtype=dtype,
    )

    tokenized_input = {
        "input_ids": training_batch.input_ids,
        "attention_mask": training_batch.attention_mask,
    }

    with add_hook(submodule, hook_fn):
        loss = model(**tokenized_input, labels=training_batch.labels).loss

    return loss


@torch.no_grad()
def eval_features_batch(
    cfg: SelfInterpTrainingConfig,
    eval_batch: BatchData,
    model: AutoModelForCausalLM,
    submodule: torch.nn.Module,
    sae: BaseSAE,
    tokenizer: PreTrainedTokenizer,
    device: torch.device,
    dtype: torch.dtype,
) -> list[FeatureResult]:
    batch_steering_vectors = eval_batch.steering_vectors
    batch_positions = eval_batch.positions

    # 3. Create and apply the activation steering hook
    hook_fn = get_hf_activation_steering_hook(
        vectors=batch_steering_vectors,
        positions=batch_positions,
        steering_coefficient=cfg.steering_coefficient,
        device=device,
        dtype=dtype,
    )

    tokenized_input = {
        "input_ids": eval_batch.input_ids,
        "attention_mask": eval_batch.attention_mask,
    }

    prompt_tokens = eval_batch.input_ids[:, : eval_batch.input_ids.shape[1]]
    decoded_prompts = tokenizer.batch_decode(prompt_tokens, skip_special_tokens=False)

    feature_results = []

    with add_hook(submodule, hook_fn):
        output_ids = model.generate(**tokenized_input, **cfg.generation_kwargs)

    # Decode only the newly generated tokens
    generated_tokens = output_ids[:, eval_batch.input_ids.shape[1] :]
    decoded_output = tokenizer.batch_decode(generated_tokens, skip_special_tokens=True)

    # Now display and process both samples for each feature consecutively
    for i in range(len(eval_batch.feature_indices)):
        feature_idx = eval_batch.feature_indices[i]

        output = decoded_output[i]
        print(f"\n=== Feature {feature_idx} : {output} ===\n")

        feature_result = FeatureResult(
            feature_idx=feature_idx,
            api_response=output,
            prompt=decoded_prompts[i],
        )
        feature_results.append(feature_result)

    return feature_results


def save_logs(
    eval_results_path: str,
    global_step: int,
    all_feature_results_this_eval_step: list[FeatureResult],
):
    # Load existing data, append new results, and save
    try:
        with open(eval_results_path) as f:
            all_run_results = json.load(f)
    except (FileNotFoundError, json.JSONDecodeError):
        all_run_results = []

    # Add results from the current evaluation step
    eval_step_result = EvalStepResult(
        step=global_step,
        results=all_feature_results_this_eval_step,
    )
    all_run_results.append(eval_step_result.model_dump())

    with open(eval_results_path, "w") as f:
        json.dump(all_run_results, f, indent=2)


# ==============================================================================


# ==============================================================================
# 8. INTROSPECTION UTILITIES
# ==============================================================================


def load_model(
    cfg: SelfInterpTrainingConfig,
    device: torch.device,
    dtype: torch.dtype,
    use_lora: bool,
) -> AutoModelForCausalLM:
    print(f"Loading model: {cfg.model_name}...")
    model = AutoModelForCausalLM.from_pretrained(
        cfg.model_name, device_map="auto", torch_dtype=dtype, attn_implementation="eager"
    )

    if use_lora:
        lora_config = LoraConfig(
            r=cfg.lora_r,
            lora_alpha=cfg.lora_alpha,
            lora_dropout=cfg.lora_dropout,
            target_modules=cfg.lora_target_modules,
            bias="none",
            task_type="CAUSAL_LM",
        )

        model = get_peft_model(model, lora_config)
        model.print_trainable_parameters()

    return model


def get_bos_eos_pad_mask(tokenizer: PreTrainedTokenizer, token_ids: torch.Tensor) -> torch.Tensor:
    """Create mask for BOS, EOS, and PAD tokens"""
    mask = torch.zeros_like(token_ids, dtype=torch.bool)

    if tokenizer.bos_token_id is not None:
        mask |= token_ids == tokenizer.bos_token_id
    if tokenizer.eos_token_id is not None:
        mask |= token_ids == tokenizer.eos_token_id
    if tokenizer.pad_token_id is not None:
        mask |= token_ids == tokenizer.pad_token_id

    return mask


def get_feature_activations(
    model: AutoModelForCausalLM,
    tokenizer: PreTrainedTokenizer,
    submodule: torch.nn.Module,
    sae: JumpReluSAE,
    tokenized_strs: dict[str, torch.Tensor],
    ignore_bos: bool = True,
) -> torch.Tensor:
    with torch.no_grad():
        pos_acts_BLD = collect_activations(model, submodule, tokenized_strs)
        encoded_pos_acts_BLF = sae.encode(pos_acts_BLD)

    if ignore_bos:
        bos_mask = tokenized_strs["input_ids"] == tokenizer.bos_token_id
        # Note: I use >=, not ==, because occasionally prompts will contain a BOS token
        assert bos_mask.sum() >= encoded_pos_acts_BLF.shape[0], (
            f"Expected at least {encoded_pos_acts_BLF.shape[0]} BOS tokens, but found {bos_mask.sum()}"
        )

        mask = get_bos_eos_pad_mask(tokenizer, tokenized_strs["input_ids"])
        encoded_pos_acts_BLF[mask] = 0

    return encoded_pos_acts_BLF


def has_active_lora(model: AutoModelForCausalLM) -> bool:
    """
    True ⇢ model is a PEFT/PeftModel object *and* at least one adapter is enabled.
    """
    return (
        hasattr(model, "peft_config")  # it's a PeftModel
        and bool(model.peft_config)  # at least one adapter is configured
        and bool(getattr(model, "active_adapter", None))  # an adapter is currently selected
    )


def run_evaluation(
    cfg: SelfInterpTrainingConfig,
    eval_data: list[TrainingDataPoint],
    model: AutoModelForCausalLM,
    tokenizer: PreTrainedTokenizer,
    submodule: torch.nn.Module,
    sae: BaseSAE,
    device: torch.device,
    dtype: torch.dtype,
    global_step: int,
) -> list[FeatureResult]:
    """Run evaluation and save results."""
    model.eval()
    with torch.no_grad():
        all_feature_results = []
        for i in tqdm(
            range(0, len(eval_data), cfg.eval_batch_size),
            desc="Evaluating model",
        ):
            e_batch = eval_data[i : i + cfg.eval_batch_size]

            for j in range(len(e_batch)):
                e_batch[j] = classification.get_prompt_tokens_only(e_batch[j])

            e_batch = construct_batch(e_batch, tokenizer, device)

            feature_results = eval_features_batch(
                cfg=cfg,
                eval_batch=e_batch,
                model=model,
                submodule=submodule,
                sae=sae,
                tokenizer=tokenizer,
                device=device,
                dtype=dtype,
            )
            all_feature_results.extend(feature_results)

        # save_logs(
        #     eval_results_path="eval_logs.json",
        #     global_step=global_step,
        #     all_feature_results_this_eval_step=all_feature_results,
        # )
    return all_feature_results


def score_eval_responses(
    eval_responses: list[FeatureResult],
    eval_dataset: list[TrainingDataPoint],
) -> tuple[float, float]:
    format_correct_list = []
    ans_correct_list = []
    for eval_response, eval_data_point in zip(eval_responses, eval_dataset, strict=True):
        cleaned_response = classification.parse_answer(eval_response.api_response)
        target_response = classification.parse_answer(eval_data_point.target_output)
        format_correct = cleaned_response in ["yes", "no"]
        ans_correct = cleaned_response == target_response
        format_correct_list.append(format_correct)
        ans_correct_list.append(ans_correct)

    percent_format_correct = sum(format_correct_list) / len(format_correct_list)
    percent_ans_correct = sum(ans_correct_list) / len(ans_correct_list)
    return percent_format_correct, percent_ans_correct


def train_model(
    cfg: SelfInterpTrainingConfig,
    training_data: list[TrainingDataPoint],
    eval_datasets: dict[str, list[TrainingDataPoint]],
    tokenizer: PreTrainedTokenizer,
<<<<<<< HEAD
    submodule: torch.nn.Module,
    sae: BaseSAE,
=======
>>>>>>> 7e35026a
    device: torch.device,
    dtype: torch.dtype,
    verbose: bool = False,
    load_lora_path: Optional[Path] = None,
):
<<<<<<< HEAD
    max_grad_norm = 1.0
    run_name = f"{cfg.model_name}-layer{cfg.sae_layer}-decoder-shorter-prompt"
=======
    model = load_model(cfg.model_name, dtype)
    submodule = get_submodule(model, cfg.hook_onto_layer)

    if cfg.use_lora and load_lora_path is None:
        lora_config = LoraConfig(
            r=cfg.lora_r,
            lora_alpha=cfg.lora_alpha,
            lora_dropout=cfg.lora_dropout,
            target_modules=cfg.lora_target_modules,
            bias="none",
            task_type="CAUSAL_LM",
        )

        model = get_peft_model(model, lora_config)
        model.print_trainable_parameters()
    elif load_lora_path is not None:
        assert load_lora_path.exists()
        model = PeftModel.from_pretrained(model, load_lora_path, is_trainable=True)
        model.print_trainable_parameters()
>>>>>>> 7e35026a

    model.train()
    optimizer = torch.optim.AdamW(model.parameters(), lr=cfg.lr)

    total_training_steps = (cfg.num_epochs * len(training_data)) // cfg.train_batch_size
    # 10 percent
    warmup_steps = int(total_training_steps * 0.1)
    scheduler = get_linear_schedule_with_warmup(
        optimizer,
        num_warmup_steps=warmup_steps,
        num_training_steps=total_training_steps,
    )
    # --------------------------------------------------------------

    global_step = 0

    if os.path.exists("eval_logs.json"):
        os.remove("eval_logs.json")

    wandb.init(project=cfg.wandb_project, name=cfg.wandb_run_name, config=asdict(cfg))

    for epoch in range(cfg.num_epochs):
        for i in tqdm(
            range(0, len(training_data), cfg.train_batch_size),
            desc=f"Training epoch {epoch + 1}",
        ):
            t_batch_list: list[TrainingDataPoint] = training_data[i : i + cfg.train_batch_size]

            t_batch = construct_batch(t_batch_list, tokenizer, device)

            if i % 2000 == 0:
                torch.cuda.empty_cache()
                gc.collect()
            loss = train_features_batch(cfg, t_batch, model, submodule, device, dtype)
            loss.backward()
            clip_grad_norm_(model.parameters(), cfg.max_grad_norm)
            optimizer.step()
            scheduler.step()
            optimizer.zero_grad()

            wandb.log(
                {
                    "train/loss": loss.item(),
                    "train/learning_rate": scheduler.get_last_lr()[0],
                },
                step=global_step,
            )
            if verbose:
                print(f"Step {global_step} loss: {loss.item()}")

            # -------------------------------- evaluation --------------------------------
<<<<<<< HEAD
            if global_step % cfg.eval_steps == 0 and global_step > 0:
                run_evaluation(
                    cfg=cfg,
                    eval_data=eval_data,
                    model=model,
                    tokenizer=tokenizer,
                    submodule=submodule,
                    sae=sae,
                    device=device,
                    dtype=dtype,
                    global_step=global_step,
                )
=======
            if global_step % cfg.eval_steps == 0 and (cfg.eval_on_start or global_step > 0):
                for ds in eval_datasets:
                    eval_responses = run_evaluation(
                        cfg=cfg,
                        eval_data=eval_datasets[ds],
                        model=model,
                        tokenizer=tokenizer,
                        submodule=submodule,
                        device=device,
                        dtype=dtype,
                        global_step=global_step,
                    )
                    percent_format_correct, percent_ans_correct = score_eval_responses(
                        eval_responses, eval_datasets[ds]
                    )
                    wandb.log(
                        {
                            f"eval/{ds}_format_correct": percent_format_correct,
                            f"eval/{ds}_ans_correct": percent_ans_correct,
                        },
                        step=global_step,
                    )
                    print(
                        f"Step {global_step} {ds} format correct: {percent_format_correct}, ans correct: {percent_ans_correct}"
                    )
>>>>>>> 7e35026a
                model.train()

            if global_step % cfg.save_steps == 0 and global_step > 0:
                model.save_pretrained(f"{cfg.save_dir}/step_{global_step}")
                # Push to hF
                if cfg.hf_push_to_hub and cfg.hf_repo_id:
                    print("Pushing LoRA adapter to Hugging Face Hub...")
                    push_lora_to_hf(
                        model=model,
                        tokenizer=tokenizer,
                        repo_id=cfg.hf_repo_id + f"-step-{global_step}",
                        private=cfg.hf_private_repo,
                        commit_message=f"SAE introspection LoRA - {cfg.wandb_run_name} - step {global_step}",
                    )
                    print("Pushed LoRA adapter to Hugging Face Hub.")

            global_step += 1

    print("Training complete.")

<<<<<<< HEAD
    # Final evaluation
    print("Running final evaluation...")
    run_evaluation(
        cfg=cfg,
        eval_data=eval_data,
        model=model,
        tokenizer=tokenizer,
        submodule=submodule,
        sae=sae,
        device=device,
        dtype=dtype,
        global_step=global_step,
    )

=======
>>>>>>> 7e35026a
    # Save final model
    print("Saving final model...")
    model.save_pretrained(f"{cfg.save_dir}/final")

    # Final evaluation
    print("Running final evaluation...")
    for ds in eval_datasets:
        eval_responses = run_evaluation(
            cfg=cfg,
            eval_data=eval_datasets[ds],
            model=model,
            tokenizer=tokenizer,
            submodule=submodule,
            device=device,
            dtype=dtype,
            global_step=global_step,
        )
        percent_format_correct, percent_ans_correct = score_eval_responses(eval_responses, eval_datasets[ds])
        wandb.log(
            {
                f"eval/{ds}_format_correct": percent_format_correct,
                f"eval/{ds}_ans_correct": percent_ans_correct,
            },
            step=global_step,
        )
        print(f"Step {global_step} {ds} format correct: {percent_format_correct}, ans correct: {percent_ans_correct}")

    wandb.finish()

    # Push to Hugging Face if configured
    if cfg.hf_push_to_hub and cfg.hf_repo_id:
        print("Pushing LoRA adapter to Hugging Face Hub...")
        push_lora_to_hf(
            model=model,
            tokenizer=tokenizer,
            repo_id=cfg.hf_repo_id,
            commit_message=f"SAE introspection LoRA - {cfg.wandb_run_name} - final model",
            private=cfg.hf_private_repo,
        )


<<<<<<< HEAD
def main(
    explanations_file: str,
    model_name: str,
    sae_repo_id: str,
    hook_layer: int,
    hf_repo_name: Optional[str] = None,
):
    """Main script logic."""

    # Set up Hugging Face login at the start
    print("Setting up Hugging Face authentication...")
    # check if already logged in
    if whoami() is None:
        print("Not logged in to Hugging Face. Attempting to log in...")
        login()
    else:
        print("Already logged in to Hugging Face.")

    # Determine default HF repo name if not provided
    date_str = datetime.datetime.now().strftime("%Y%m%d")
    if not hf_repo_name:
        hf_repo_name = f"gemma-introspection-{date_str}"

    # Compose full repo_id with current username
    user_info = whoami()
    owner = user_info.get("name") if isinstance(user_info, dict) else None
    hf_repo_id_computed = f"{owner}/{hf_repo_name}" if owner else hf_repo_name

    explanations: list[SAEExplained] = load_explanations_from_jsonl(explanations_file)
    cfg = SelfInterpTrainingConfig(
        # Model settings
        model_name=model_name,
        train_batch_size=4,
        eval_batch_size=128,  # 8 * 16
        # SAE settings
        sae_repo_id=sae_repo_id,
        sae_layer=9,
        hook_onto_layer=hook_layer,
        sae_width=131,
        # Experiment settings
        eval_set_size=100,
        use_decoder_vectors=True,
        generation_kwargs={
            "do_sample": True,
            "temperature": 1.0,
            "max_new_tokens": 600,
        },
        steering_coefficient=2.0,
        # LoRA settings
        use_lora=True,
        lora_r=64,
        lora_alpha=128,
        lora_dropout=0.05,
        lora_target_modules="all-linear",
        # Training settings
        lr=2e-5,
        eval_steps=99999999,
        num_epochs=1,
        save_steps=int(2000 / 4),  # save every 2000 samples
        # num_epochs=4,
        # save every epoch
        # save_steps=math.ceil(len(explanations) / 4),
        save_dir="checkpoints",
        # Hugging Face settings - set these based on your needs
        hf_push_to_hub=True,  # Only enable if login successful
        hf_repo_id=hf_repo_id_computed,
        hf_private_repo=False,  # Set to False if you want public repo
        positive_negative_examples=False,
    )

    print(asdict(cfg))
    dtype = torch.bfloat16
    device = torch.device("cuda")

    # Initialize wandb and upload the explanations file as an artifact at script start
    wandb_project = "sae_introspection"
    run_name = f"{cfg.model_name}-layer{cfg.sae_layer}-decoder-shorter-prompt"
    # artifact_base = os.path.splitext(os.path.basename(explanations_file))[0]
    # explanations_artifact = wandb.Artifact(
    #     name=f"explanations-{artifact_base}",
    #     type="dataset",
    #     description="SAE explanations JSONL used for training",
    # )
    # explanations_artifact.add_file(explanations_file)
    # wandb.run.log_artifact(explanations_artifact)

    tokenizer = load_tokenizer(cfg.model_name)

    training_data: list[TrainingDataPoint] = []
    eval_data: list[TrainingDataPoint] = []

    for explanations_file in explanations_files:
        file_training_data, file_eval_data, sae_info = load_data_from_sft_data_file(
            explanations_file, cfg, tokenizer, device, dtype
=======
def load_sae_data_from_sft_data_file(
    sft_data_file: str,
    cfg: SelfInterpTrainingConfig,
    tokenizer: PreTrainedTokenizer,
    device: torch.device,
    dtype: torch.dtype,
) -> tuple[list[TrainingDataPoint], SAEInfo]:
    explanations: list[SAEExplained] = load_explanations_from_jsonl(sft_data_file)
    orig_sae_info = explanations[0].sae_info
    for data_point in explanations:
        assert data_point.sae_info == orig_sae_info
    sae_info = SAEInfo.model_validate(orig_sae_info)

    sae = load_sae(sae_info.sae_repo_id, sae_info.sae_filename, sae_info.sae_layer, cfg.model_name, device, dtype)

    training_examples = [
        TrainingExample.with_positive_and_negative_examples(exp)
        if cfg.positive_negative_examples
        else TrainingExample.with_explanation_only(exp)
        for exp in explanations
    ]
    print(f"Loaded {len(training_examples)} training examples from {sft_data_file}")

    train_features = set()

    for example in training_examples:
        train_features.add(example.feature_idx)

    # For evaluation, we'll use a subset of the training features
    # In a real scenario, you might want to load a separate eval set
    print(f"train examples: {len(training_examples)}")
    print(f"Train features: {len(train_features)}")

    train_eval_prompt = build_training_prompt(cfg.positive_negative_examples, sae_info.sae_layer)

    training_data: list[TrainingDataPoint] = construct_train_dataset(
        cfg,
        len(training_examples),
        # dataset_size,
        train_eval_prompt,
        training_examples,
        sae,
        tokenizer,
    )

    return training_data, sae_info


def build_datasets(
    cfg: SelfInterpTrainingConfig,
    tokenizer: PreTrainedTokenizer,
    device: torch.device,
    dtype: torch.dtype,
) -> tuple[list[TrainingDataPoint], list[TrainingDataPoint], list[SAEInfo]]:
    all_training_data: list[TrainingDataPoint] = []

    # eval data will only be for classification datasets
    all_eval_data: dict[str, list[TrainingDataPoint]] = {}
    all_sae_infos: list[SAEInfo] = []

    # SFT-style feature explanations
    for sft_file in cfg.sae_sft_datasets:
        file_data, sae_info = load_sae_data_from_sft_data_file(sft_file, cfg, tokenizer, device, dtype)
        file_data = file_data[: cfg.max_sae_sft_examples]
        all_training_data.extend(file_data[: -cfg.test_set_size_per_ds])
        all_sae_infos.append(sae_info)

    # Classification side-task
    for ds in cfg.classification_train_datasets:
        print(f"Creating train classification dataset for {ds}")
        train_ds, test_ds = classification.create_classification_dataset(
            ds,
            num_qa_per_sample=cfg.num_qa_per_sample,
            num_train_examples=cfg.max_classification_examples,
            num_test_examples=cfg.test_set_size_per_ds,
            batch_size=cfg.activation_collection_batch_size,
            act_layers=cfg.act_layers,
            offset=cfg.act_collect_offset,
            model_name=cfg.model_name,
            tokenizer=tokenizer,
            dtype=dtype,
            random_seed=cfg.seed,
            dataset_folder=cfg.dataset_folder,
>>>>>>> 7e35026a
        )
        all_training_data.extend(train_ds)

    for ds in cfg.classification_eval_datasets:
        print(f"Creating test classification dataset for {ds}")
        test_ds = classification.create_classification_dataset_test_only(
            ds,
            num_qa_per_sample=cfg.num_qa_per_sample,
            num_test_examples=cfg.test_set_size_per_ds,
            batch_size=cfg.activation_collection_batch_size,
            act_layers=cfg.act_layers,
            offset=cfg.act_collect_offset,
            model_name=cfg.model_name,
            tokenizer=tokenizer,
            dtype=dtype,
            random_seed=cfg.seed,
            dataset_folder=cfg.dataset_folder,
        )
        all_eval_data[ds] = test_ds

    random.seed(cfg.seed)
    random.shuffle(all_training_data)

    return all_training_data, all_eval_data, all_sae_infos

<<<<<<< HEAD
    artifact_base = os.path.splitext(os.path.basename(explanations_file))[0]
    explanations_artifact = wandb.Artifact(
        name=f"explanations-{artifact_base}",
        type="dataset",
        description="SAE explanations JSONL used for training",
    )
    explanations_artifact.add_file(explanations_file)
    wandb.run.log_artifact(explanations_artifact)

    training_examples = [
        TrainingExample.with_positive_and_negative_examples(exp)
        if cfg.positive_negative_examples
        else TrainingExample.with_explanation_only(exp)
        for exp in explanations
    ]

    print(f"Loaded {len(training_examples)} training examples from {explanations_file}")

    model = load_model(cfg, device, dtype, use_lora=cfg.use_lora)
    tokenizer = AutoTokenizer.from_pretrained(cfg.model_name)
    sae = load_sae(
        sae_repo_id=cfg.sae_repo_id,
        sae_filename=cfg.sae_filename,
        sae_layer=cfg.sae_layer,
        model_name=cfg.model_name,
        device=device,
        dtype=dtype,
    )
    submodule = get_submodule(model, cfg.hook_onto_layer, cfg.use_lora)

    if not tokenizer.pad_token:
        tokenizer.pad_token = tokenizer.eos_token
    tokenizer.padding_side = "left"

    train_features = set()

    for example in training_examples:
        train_features.add(example.feature_idx)

    # For evaluation, we'll use a subset of the training features
    # In a real scenario, you might want to load a separate eval set
    print(f"train examples: {len(training_examples)}")
    print(f"Train features: {len(train_features)}")

    # Use provided eval features unless empty, then set a default
    if not cfg.eval_features:
        cfg.eval_features = [i for i in range(10)] + [i for i in range(20_000, 20_020)]

    # Respect eval_set_size by slicing the features list
    selected_eval_features = cfg.eval_features
    if cfg.eval_set_size and cfg.eval_set_size > 0:
        selected_eval_features = cfg.eval_features[: cfg.eval_set_size]

    print(f"Using {len(selected_eval_features)} features for evaluation")

    train_eval_prompt = build_training_prompt(cfg.positive_negative_examples)

    training_data: list[TrainingDataPoint] = construct_train_dataset(
        cfg,
        len(training_examples),
        # dataset_size,
        train_eval_prompt,
        training_examples,
        sae,
        tokenizer,
    )

    eval_data = construct_eval_dataset(
        cfg,
        len(selected_eval_features),
        train_eval_prompt,
        selected_eval_features,
        {},  # Empty dict since we don't use api_data anymore
        sae,
        tokenizer,
    )

    print(f"training data: {len(training_data)}, eval data: {len(eval_data)}")

    train_model(
        cfg,
        training_data,
        eval_data,
        model,
        tokenizer,
        submodule,
        sae,
        device,
        dtype,
        verbose=True,
    )
=======
>>>>>>> 7e35026a

if __name__ == "__main__":
    classification_eval_datasets = [
        "geometry_of_truth",
        "relations",
        "sst2",
        "md_gender",
        "snli",
        "ag_news",
        "ner",
        "tense",
        "language_identification",
        "singular_plural",
    ]
    classification_train_datasets = [
        "geometry_of_truth",
        "relations",
        "sst2",
        "md_gender",
        "snli",
        # "ag_news",
        "ner",
        "tense",
        # "language_identification",
        # "singular_plural",
    ]

    hook_layer = 1
    model_name = "Qwen/Qwen3-8B"
    hf_repo_name = f"qwen3-8b-hook-layer-{hook_layer}"

    device = torch.device("cuda")
    dtype = torch.bfloat16

    layer_percents = [25, 50, 75]

    explanations_files = []
    for layer_percent in layer_percents:
        explanations_files.append(
            f"data/qwen_hard_negatives_0_20000_layer_percent_{layer_percent}_sft_data_gpt-5-mini-2025-08-07.jsonl"
        )

    # explanations_files = []

    load_lora_path = Path("checkpoints_sae_layer_1_decoder/final")

    for use_decoder_vectors in [True]:
        wandb_suffix = f"_no_sae_multiple_datasets_layer_{hook_layer}_v2"
        wandb_suffix = f"_with_sae_multiple_datasets_layer_{hook_layer}_offset_-4"
        # wandb_suffix = f"_sae_layer_{hook_layer}"
        if use_decoder_vectors:
            wandb_suffix += "_decoder"
        else:
            wandb_suffix += "_encoder"

        cfg = SelfInterpTrainingConfig(
            model_name=model_name,
            hook_onto_layer=hook_layer,
            hf_repo_name=hf_repo_name,
            wandb_suffix=wandb_suffix,
            layer_percents=layer_percents,
            sae_sft_datasets=explanations_files,
            classification_train_datasets=classification_train_datasets,
            classification_eval_datasets=classification_eval_datasets,
            max_classification_examples=6_000,
            test_set_size_per_ds=250,
            activation_collection_batch_size=64,
            eval_steps=10000,
            eval_on_start=False,
            load_lora_path=str(load_lora_path),
            act_collect_offset=-4,
        )

        if len(explanations_files) == 0 or True:
            cfg.train_batch_size *= 4

        # mutate the cfg here using variables in the itertools loop over variables of interest
        cfg.use_decoder_vectors = use_decoder_vectors

        cfg.finalize()

        tokenizer = load_tokenizer(cfg.model_name)

        all_training_data, all_eval_data, all_sae_infos = build_datasets(cfg, tokenizer, device, dtype)

        # for debugging
        # all_training_data = all_training_data[:1000]

        print(f"training data: {len(all_training_data)}, eval data: {len(all_eval_data)}")

        # raise Exception("Stop here")

        cfg.sae_infos = all_sae_infos

        print(asdict(cfg))

        train_model(
            cfg=cfg,
            training_data=all_training_data,
            eval_datasets=all_eval_data,
            tokenizer=tokenizer,
            device=device,
            dtype=dtype,
            verbose=True,
        )<|MERGE_RESOLUTION|>--- conflicted
+++ resolved
@@ -20,11 +20,6 @@
 
 import os
 
-<<<<<<< HEAD
-from detection_eval.steering_hooks import X_PROMPT, add_hook, get_hf_activation_steering_hook
-
-=======
->>>>>>> 7e35026a
 os.environ["PYTORCH_CUDA_ALLOC_CONF"] = "expandable_segments:True"
 
 import contextlib
@@ -48,13 +43,6 @@
 from transformers.optimization import get_linear_schedule_with_warmup
 from transformers.tokenization_utils import PreTrainedTokenizer
 
-<<<<<<< HEAD
-from create_hard_negatives_v2 import BaseSAE, JumpReluSAE, get_sae_info, get_submodule, load_sae
-
-# ==============================================================================
-# 1. HUGGING FACE SETUP
-# ==============================================================================
-=======
 import classification
 import wandb
 from create_hard_negatives_v2 import (
@@ -79,7 +67,6 @@
     TrainingExample,
     construct_batch,
 )
->>>>>>> 7e35026a
 
 
 def push_lora_to_hf(
@@ -220,179 +207,6 @@
     print(f"Successfully pushed LoRA adapter to: https://huggingface.co/{repo_id}")
 
 
-<<<<<<< HEAD
-# ==============================================================================
-# 2. CONFIGURATION
-# ==============================================================================
-
-
-@dataclass
-class SelfInterpTrainingConfig:
-    """Configuration settings for the script."""
-
-    # --- Model Settings ---
-    model_name: str
-    train_batch_size: int
-    eval_batch_size: int
-
-    # --- SAE (Sparse Autoencoder) Settings ---
-    sae_repo_id: str
-    hook_onto_layer: int
-    sae_layer: int
-    sae_width: int
-
-    # --- Experiment Settings ---
-    eval_set_size: int
-    use_decoder_vectors: bool
-    generation_kwargs: dict[str, Any]
-    steering_coefficient: float
-
-    # --- LoRA Settings ---
-    use_lora: bool
-    lora_r: int
-    lora_alpha: int
-    lora_dropout: float
-    lora_target_modules: str
-
-    # --- Training Settings ---
-    num_epochs: int
-    lr: float
-    eval_steps: int
-    save_steps: int
-    save_dir: str
-
-    # --- Hugging Face Settings ---
-    hf_push_to_hub: bool
-    hf_private_repo: bool
-    hf_repo_id: str = "thejaminator/sae-introspection-lora"
-    wandb_suffix: str = ""
-
-    # --- Fields with defaults (must come after fields without defaults) ---
-    sae_filename: str = field(init=False)
-    eval_features: list[int] = field(default_factory=list)
-    positive_negative_examples: bool = True
-
-    def __post_init__(self):
-        """Called after the dataclass is initialized."""
-        info = get_sae_info(
-            sae_repo_id=self.sae_repo_id, sae_width=None,
-        )
-        self.sae_filename = info.sae_filename
-
-
-# ==============================================================================
-# 3. DATA MODELS
-# ==============================================================================
-
-
-class SAEExplained(BaseModel):
-    sae_id: int
-    explanation: str
-    positive_examples: list[str]
-    negative_examples: list[str]
-
-
-class ExplanationResult(BaseModel):
-    """Parsed explanation from model generation."""
-
-    explanation: str
-
-
-class TrainingExample(BaseModel):
-    """Training example with explanation and metadata."""
-
-    explanation: str
-    feature_idx: int
-
-    @classmethod
-    def with_positive_and_negative_examples(cls, sae_explanation: SAEExplained) -> "TrainingExample":
-        positive_examples_text = "".join(
-            f"<positive_example>{example}</positive_example>\n" for example in sae_explanation.positive_examples
-        )
-
-        negative_examples_text = "".join(
-            f"<negative_example>{example}</negative_example>\n" for example in sae_explanation.negative_examples
-        )
-
-        prompt = f"""{positive_examples_text.rstrip()}
-{negative_examples_text.rstrip()}
-<explanation>{sae_explanation.explanation}</explanation>"""
-
-        return TrainingExample(
-            explanation=prompt,
-            feature_idx=sae_explanation.sae_id,
-        )
-
-    @classmethod
-    def with_explanation_only(cls, sae_explanation: SAEExplained) -> "TrainingExample":
-        prompt = f"<explanation>{sae_explanation.explanation}</explanation>"
-        return TrainingExample(
-            explanation=prompt,
-            feature_idx=sae_explanation.sae_id,
-        )
-
-
-class SentenceData(BaseModel):
-    """Data about a sentence pair."""
-
-    original_sentence: str
-    rewritten_sentence: str
-
-
-class SentenceMetrics(BaseModel):
-    """Metrics for sentence evaluation."""
-
-    original_max_activation: float
-    rewritten_max_activation: float
-    sentence_distance: float
-
-
-class FeatureResult(BaseModel):
-    """Result for a single feature evaluation."""
-
-    feature_idx: int
-    api_response: str
-    prompt: str
-    explanation: str
-
-
-class EvalStepResult(BaseModel):
-    """Results from a single evaluation step."""
-
-    step: int
-    results: list[FeatureResult]
-
-
-@dataclass
-class TrainingDataPoint:
-    """Training data point with tensors."""
-
-    input_ids: list[int]
-    labels: list[int]  # Can contain -100 for ignored tokens
-    steering_vectors: list[torch.Tensor]
-    positions: list[int]
-    feature_idx: int
-
-
-@dataclass
-class BatchData:
-    """Batch of training data with tensors."""
-
-    input_ids: torch.Tensor
-    labels: torch.Tensor
-    attention_mask: torch.Tensor
-    steering_vectors: list[torch.Tensor]
-    positions: list[int]
-    feature_indices: list[int]
-
-
-# ==============================================================================
-# 4. MODEL UTILITIES
-# ==============================================================================
-
-
-=======
->>>>>>> 7e35026a
 class EarlyStopException(Exception):
     """Custom exception for stopping model forward pass early."""
 
@@ -455,12 +269,8 @@
 def build_training_prompt(positive_negative_examples: bool) -> str:
     """Build the training prompt for SAE explanations."""
     if positive_negative_examples:
-<<<<<<< HEAD
-        question = """Can you explain to me the concept of what 'X' means? Give positive and negative examples of what the concept would activate on. Format your final answer with <explanation>."""
-=======
         raise NotImplementedError("Not implemented")
         question = f"""Can you explain to me the concept of what 'X' from layer {sae_layer} means? Give positive and negative examples of what the concept would activate on. Format your final answer with <explanation>."""
->>>>>>> 7e35026a
     else:
         question = X_PROMPT
     return question
@@ -938,20 +748,11 @@
     training_data: list[TrainingDataPoint],
     eval_datasets: dict[str, list[TrainingDataPoint]],
     tokenizer: PreTrainedTokenizer,
-<<<<<<< HEAD
-    submodule: torch.nn.Module,
-    sae: BaseSAE,
-=======
->>>>>>> 7e35026a
     device: torch.device,
     dtype: torch.dtype,
     verbose: bool = False,
     load_lora_path: Optional[Path] = None,
 ):
-<<<<<<< HEAD
-    max_grad_norm = 1.0
-    run_name = f"{cfg.model_name}-layer{cfg.sae_layer}-decoder-shorter-prompt"
-=======
     model = load_model(cfg.model_name, dtype)
     submodule = get_submodule(model, cfg.hook_onto_layer)
 
@@ -971,7 +772,6 @@
         assert load_lora_path.exists()
         model = PeftModel.from_pretrained(model, load_lora_path, is_trainable=True)
         model.print_trainable_parameters()
->>>>>>> 7e35026a
 
     model.train()
     optimizer = torch.optim.AdamW(model.parameters(), lr=cfg.lr)
@@ -1023,20 +823,6 @@
                 print(f"Step {global_step} loss: {loss.item()}")
 
             # -------------------------------- evaluation --------------------------------
-<<<<<<< HEAD
-            if global_step % cfg.eval_steps == 0 and global_step > 0:
-                run_evaluation(
-                    cfg=cfg,
-                    eval_data=eval_data,
-                    model=model,
-                    tokenizer=tokenizer,
-                    submodule=submodule,
-                    sae=sae,
-                    device=device,
-                    dtype=dtype,
-                    global_step=global_step,
-                )
-=======
             if global_step % cfg.eval_steps == 0 and (cfg.eval_on_start or global_step > 0):
                 for ds in eval_datasets:
                     eval_responses = run_evaluation(
@@ -1062,7 +848,6 @@
                     print(
                         f"Step {global_step} {ds} format correct: {percent_format_correct}, ans correct: {percent_ans_correct}"
                     )
->>>>>>> 7e35026a
                 model.train()
 
             if global_step % cfg.save_steps == 0 and global_step > 0:
@@ -1083,23 +868,6 @@
 
     print("Training complete.")
 
-<<<<<<< HEAD
-    # Final evaluation
-    print("Running final evaluation...")
-    run_evaluation(
-        cfg=cfg,
-        eval_data=eval_data,
-        model=model,
-        tokenizer=tokenizer,
-        submodule=submodule,
-        sae=sae,
-        device=device,
-        dtype=dtype,
-        global_step=global_step,
-    )
-
-=======
->>>>>>> 7e35026a
     # Save final model
     print("Saving final model...")
     model.save_pretrained(f"{cfg.save_dir}/final")
@@ -1141,102 +909,6 @@
         )
 
 
-<<<<<<< HEAD
-def main(
-    explanations_file: str,
-    model_name: str,
-    sae_repo_id: str,
-    hook_layer: int,
-    hf_repo_name: Optional[str] = None,
-):
-    """Main script logic."""
-
-    # Set up Hugging Face login at the start
-    print("Setting up Hugging Face authentication...")
-    # check if already logged in
-    if whoami() is None:
-        print("Not logged in to Hugging Face. Attempting to log in...")
-        login()
-    else:
-        print("Already logged in to Hugging Face.")
-
-    # Determine default HF repo name if not provided
-    date_str = datetime.datetime.now().strftime("%Y%m%d")
-    if not hf_repo_name:
-        hf_repo_name = f"gemma-introspection-{date_str}"
-
-    # Compose full repo_id with current username
-    user_info = whoami()
-    owner = user_info.get("name") if isinstance(user_info, dict) else None
-    hf_repo_id_computed = f"{owner}/{hf_repo_name}" if owner else hf_repo_name
-
-    explanations: list[SAEExplained] = load_explanations_from_jsonl(explanations_file)
-    cfg = SelfInterpTrainingConfig(
-        # Model settings
-        model_name=model_name,
-        train_batch_size=4,
-        eval_batch_size=128,  # 8 * 16
-        # SAE settings
-        sae_repo_id=sae_repo_id,
-        sae_layer=9,
-        hook_onto_layer=hook_layer,
-        sae_width=131,
-        # Experiment settings
-        eval_set_size=100,
-        use_decoder_vectors=True,
-        generation_kwargs={
-            "do_sample": True,
-            "temperature": 1.0,
-            "max_new_tokens": 600,
-        },
-        steering_coefficient=2.0,
-        # LoRA settings
-        use_lora=True,
-        lora_r=64,
-        lora_alpha=128,
-        lora_dropout=0.05,
-        lora_target_modules="all-linear",
-        # Training settings
-        lr=2e-5,
-        eval_steps=99999999,
-        num_epochs=1,
-        save_steps=int(2000 / 4),  # save every 2000 samples
-        # num_epochs=4,
-        # save every epoch
-        # save_steps=math.ceil(len(explanations) / 4),
-        save_dir="checkpoints",
-        # Hugging Face settings - set these based on your needs
-        hf_push_to_hub=True,  # Only enable if login successful
-        hf_repo_id=hf_repo_id_computed,
-        hf_private_repo=False,  # Set to False if you want public repo
-        positive_negative_examples=False,
-    )
-
-    print(asdict(cfg))
-    dtype = torch.bfloat16
-    device = torch.device("cuda")
-
-    # Initialize wandb and upload the explanations file as an artifact at script start
-    wandb_project = "sae_introspection"
-    run_name = f"{cfg.model_name}-layer{cfg.sae_layer}-decoder-shorter-prompt"
-    # artifact_base = os.path.splitext(os.path.basename(explanations_file))[0]
-    # explanations_artifact = wandb.Artifact(
-    #     name=f"explanations-{artifact_base}",
-    #     type="dataset",
-    #     description="SAE explanations JSONL used for training",
-    # )
-    # explanations_artifact.add_file(explanations_file)
-    # wandb.run.log_artifact(explanations_artifact)
-
-    tokenizer = load_tokenizer(cfg.model_name)
-
-    training_data: list[TrainingDataPoint] = []
-    eval_data: list[TrainingDataPoint] = []
-
-    for explanations_file in explanations_files:
-        file_training_data, file_eval_data, sae_info = load_data_from_sft_data_file(
-            explanations_file, cfg, tokenizer, device, dtype
-=======
 def load_sae_data_from_sft_data_file(
     sft_data_file: str,
     cfg: SelfInterpTrainingConfig,
@@ -1320,7 +992,6 @@
             dtype=dtype,
             random_seed=cfg.seed,
             dataset_folder=cfg.dataset_folder,
->>>>>>> 7e35026a
         )
         all_training_data.extend(train_ds)
 
@@ -1346,100 +1017,6 @@
 
     return all_training_data, all_eval_data, all_sae_infos
 
-<<<<<<< HEAD
-    artifact_base = os.path.splitext(os.path.basename(explanations_file))[0]
-    explanations_artifact = wandb.Artifact(
-        name=f"explanations-{artifact_base}",
-        type="dataset",
-        description="SAE explanations JSONL used for training",
-    )
-    explanations_artifact.add_file(explanations_file)
-    wandb.run.log_artifact(explanations_artifact)
-
-    training_examples = [
-        TrainingExample.with_positive_and_negative_examples(exp)
-        if cfg.positive_negative_examples
-        else TrainingExample.with_explanation_only(exp)
-        for exp in explanations
-    ]
-
-    print(f"Loaded {len(training_examples)} training examples from {explanations_file}")
-
-    model = load_model(cfg, device, dtype, use_lora=cfg.use_lora)
-    tokenizer = AutoTokenizer.from_pretrained(cfg.model_name)
-    sae = load_sae(
-        sae_repo_id=cfg.sae_repo_id,
-        sae_filename=cfg.sae_filename,
-        sae_layer=cfg.sae_layer,
-        model_name=cfg.model_name,
-        device=device,
-        dtype=dtype,
-    )
-    submodule = get_submodule(model, cfg.hook_onto_layer, cfg.use_lora)
-
-    if not tokenizer.pad_token:
-        tokenizer.pad_token = tokenizer.eos_token
-    tokenizer.padding_side = "left"
-
-    train_features = set()
-
-    for example in training_examples:
-        train_features.add(example.feature_idx)
-
-    # For evaluation, we'll use a subset of the training features
-    # In a real scenario, you might want to load a separate eval set
-    print(f"train examples: {len(training_examples)}")
-    print(f"Train features: {len(train_features)}")
-
-    # Use provided eval features unless empty, then set a default
-    if not cfg.eval_features:
-        cfg.eval_features = [i for i in range(10)] + [i for i in range(20_000, 20_020)]
-
-    # Respect eval_set_size by slicing the features list
-    selected_eval_features = cfg.eval_features
-    if cfg.eval_set_size and cfg.eval_set_size > 0:
-        selected_eval_features = cfg.eval_features[: cfg.eval_set_size]
-
-    print(f"Using {len(selected_eval_features)} features for evaluation")
-
-    train_eval_prompt = build_training_prompt(cfg.positive_negative_examples)
-
-    training_data: list[TrainingDataPoint] = construct_train_dataset(
-        cfg,
-        len(training_examples),
-        # dataset_size,
-        train_eval_prompt,
-        training_examples,
-        sae,
-        tokenizer,
-    )
-
-    eval_data = construct_eval_dataset(
-        cfg,
-        len(selected_eval_features),
-        train_eval_prompt,
-        selected_eval_features,
-        {},  # Empty dict since we don't use api_data anymore
-        sae,
-        tokenizer,
-    )
-
-    print(f"training data: {len(training_data)}, eval data: {len(eval_data)}")
-
-    train_model(
-        cfg,
-        training_data,
-        eval_data,
-        model,
-        tokenizer,
-        submodule,
-        sae,
-        device,
-        dtype,
-        verbose=True,
-    )
-=======
->>>>>>> 7e35026a
 
 if __name__ == "__main__":
     classification_eval_datasets = [
