--- conflicted
+++ resolved
@@ -1152,6 +1152,58 @@
     # Initialize wandb and upload the explanations file as an artifact at script start
     wandb_project = "sae_introspection"
     run_name = f"{cfg.model_name}-layer{cfg.sae_layer}-decoder-shorter-prompt"
+    # artifact_base = os.path.splitext(os.path.basename(explanations_file))[0]
+    # explanations_artifact = wandb.Artifact(
+    #     name=f"explanations-{artifact_base}",
+    #     type="dataset",
+    #     description="SAE explanations JSONL used for training",
+    # )
+    # explanations_artifact.add_file(explanations_file)
+    # wandb.run.log_artifact(explanations_artifact)
+
+    tokenizer = load_tokenizer(cfg.model_name)
+
+    training_data: list[TrainingDataPoint] = []
+    eval_data: list[TrainingDataPoint] = []
+
+    for explanations_file in explanations_files:
+        file_training_data, file_eval_data, sae_info = load_data_from_sft_data_file(
+            explanations_file, cfg, tokenizer, device, dtype
+        )
+        training_data.extend(file_training_data)
+        eval_data.extend(file_eval_data)
+        cfg.sae_infos.append(sae_info)
+
+    random.seed(cfg.seed)
+    random.shuffle(training_data)
+    random.shuffle(eval_data)
+
+    eval_data = eval_data[: cfg.eval_set_size]
+
+    print(f"training data: {len(training_data)}, eval data: {len(eval_data)}")
+
+    model = load_model(cfg.model_name, dtype)
+    submodule = get_submodule(model, cfg.hook_onto_layer)
+
+    if cfg.use_lora:
+        lora_config = LoraConfig(
+            r=cfg.lora_r,
+            lora_alpha=cfg.lora_alpha,
+            lora_dropout=cfg.lora_dropout,
+            target_modules=cfg.lora_target_modules,
+            bias="none",
+            task_type="CAUSAL_LM",
+        )
+
+        model = get_peft_model(model, lora_config)
+        model.print_trainable_parameters()
+
+    sae_layers = [sae_info.sae_layer for sae_info in cfg.sae_infos]
+    sae_layers_str = "-".join([str(layer) for layer in sae_layers])
+
+    # Initialize wandb and upload the explanations file as an artifact at script start
+    wandb_project = "sae_introspection"
+    run_name = f"{cfg.model_name}-layers_{sae_layers_str}-decoder-{cfg.use_decoder_vectors}{cfg.wandb_suffix}"
     wandb.init(project=wandb_project, name=run_name, config=asdict(cfg))
 
     artifact_base = os.path.splitext(os.path.basename(explanations_file))[0]
@@ -1231,101 +1283,8 @@
         tokenizer,
     )
 
-<<<<<<< HEAD
     print(f"training data: {len(training_data)}, eval data: {len(eval_data)}")
 
-=======
-    return training_data, eval_data, sae_info
-
-
-def main(
-    explanations_files: list[str],
-    cfg: SelfInterpTrainingConfig,
-    hf_repo_name: Optional[str] = None,
-):
-    """Main script logic."""
-
-    # Set up Hugging Face login at the start
-    print("Setting up Hugging Face authentication...")
-    # check if already logged in
-    if whoami() is None:
-        print("Not logged in to Hugging Face. Attempting to log in...")
-        login()
-    else:
-        print("Already logged in to Hugging Face.")
-
-    # Determine default HF repo name if not provided
-    date_str = datetime.datetime.now().strftime("%Y%m%d")
-    if not hf_repo_name:
-        hf_repo_name = f"gemma-introspection-{date_str}"
-
-    # Compose full repo_id with current username
-    user_info = whoami()
-    owner = user_info.get("name") if isinstance(user_info, dict) else None
-    hf_repo_id_computed = f"{owner}/{hf_repo_name}" if owner else hf_repo_name
-
-    # NOTE: Some jankiness here with mutating the cfg. May want to fix. Also mutate later with sae_infos.
-    cfg.hf_repo_id = hf_repo_id_computed
-
-    print(asdict(cfg))
-    dtype = torch.bfloat16
-    device = torch.device("cuda")
-
-    # artifact_base = os.path.splitext(os.path.basename(explanations_file))[0]
-    # explanations_artifact = wandb.Artifact(
-    #     name=f"explanations-{artifact_base}",
-    #     type="dataset",
-    #     description="SAE explanations JSONL used for training",
-    # )
-    # explanations_artifact.add_file(explanations_file)
-    # wandb.run.log_artifact(explanations_artifact)
-
-    tokenizer = load_tokenizer(cfg.model_name)
-
-    training_data: list[TrainingDataPoint] = []
-    eval_data: list[TrainingDataPoint] = []
-
-    for explanations_file in explanations_files:
-        file_training_data, file_eval_data, sae_info = load_data_from_sft_data_file(
-            explanations_file, cfg, tokenizer, device, dtype
-        )
-        training_data.extend(file_training_data)
-        eval_data.extend(file_eval_data)
-        cfg.sae_infos.append(sae_info)
-
-    random.seed(cfg.seed)
-    random.shuffle(training_data)
-    random.shuffle(eval_data)
-
-    eval_data = eval_data[: cfg.eval_set_size]
-
-    print(f"training data: {len(training_data)}, eval data: {len(eval_data)}")
-
-    model = load_model(cfg.model_name, dtype)
-    submodule = get_submodule(model, cfg.hook_onto_layer)
-
-    if cfg.use_lora:
-        lora_config = LoraConfig(
-            r=cfg.lora_r,
-            lora_alpha=cfg.lora_alpha,
-            lora_dropout=cfg.lora_dropout,
-            target_modules=cfg.lora_target_modules,
-            bias="none",
-            task_type="CAUSAL_LM",
-        )
-
-        model = get_peft_model(model, lora_config)
-        model.print_trainable_parameters()
-
-    sae_layers = [sae_info.sae_layer for sae_info in cfg.sae_infos]
-    sae_layers_str = "-".join([str(layer) for layer in sae_layers])
-
-    # Initialize wandb and upload the explanations file as an artifact at script start
-    wandb_project = "sae_introspection"
-    run_name = f"{cfg.model_name}-layers_{sae_layers_str}-decoder-{cfg.use_decoder_vectors}{cfg.wandb_suffix}"
-    wandb.init(project=wandb_project, name=run_name, config=asdict(cfg))
-
->>>>>>> e8abefea
     train_model(
         cfg,
         training_data,
@@ -1349,15 +1308,6 @@
     #     model_name="google/gemma-2-9b-it",
     #     sae_repo_id="google/gemma-scope-9b-it-res",
     # )
-<<<<<<< HEAD
-    main(
-        explanations_file="data/10k_qwen_28aug_sae_sfted_gpt-5-mini-2025-08-07.jsonl",
-        hf_repo_name="qwen-hook-layer-1-2ndsep",
-        model_name="Qwen/Qwen3-8B",
-        hook_layer=1,
-        sae_repo_id="adamkarvonen/qwen3-8b-saes",
-    )
-=======
 
     layer_percents = [25, 50, 75]
 
@@ -1426,5 +1376,4 @@
             explanations_files=explanations_files,
             cfg=cfg,
             hf_repo_name=hf_repo_name,
-        )
->>>>>>> e8abefea
+        )